// Golang port of Overleaf
// Copyright (C) 2021-2022 Jakob Ackermann <das7pad@outlook.com>
//
// This program is free software: you can redistribute it and/or modify
// it under the terms of the GNU Affero General Public License as published
// by the Free Software Foundation, either version 3 of the License, or
// (at your option) any later version.
//
// This program is distributed in the hope that it will be useful,
// but WITHOUT ANY WARRANTY; without even the implied warranty of
// MERCHANTABILITY or FITNESS FOR A PARTICULAR PURPOSE.  See the
// GNU Affero General Public License for more details.
//
// You should have received a copy of the GNU Affero General Public License
// along with this program.  If not, see <https://www.gnu.org/licenses/>.

package commandRunner

import (
	"context"
	"encoding/json"
	"fmt"
	"net"
	"os"
	"strings"
	"time"

	dockerTypes "github.com/docker/docker/api/types"
	"github.com/docker/docker/api/types/container"
	"github.com/docker/docker/api/types/mount"
	"github.com/docker/docker/client"
	"github.com/docker/docker/errdefs"
	"github.com/docker/go-units"

	"github.com/das7pad/overleaf-go/pkg/errors"
	"github.com/das7pad/overleaf-go/pkg/sharedTypes"
	"github.com/das7pad/overleaf-go/services/clsi/pkg/constants"
	"github.com/das7pad/overleaf-go/services/clsi/pkg/types"
)

type agentRunner struct {
	dockerClient *client.Client
	d            *net.Dialer

	options       *types.Options
	o             types.DockerContainerOptions
	seccompPolicy string
	tries         int64
}

func containerName(namespace types.Namespace) string {
	return "project-" + string(namespace)
}

func (a *agentRunner) Stop(namespace types.Namespace) error {
	return a.stopContainer(namespace)
}

func loadSeccompPolicy(path string) (string, error) {
	blob, err := os.ReadFile(path)
	if err != nil {
		return "", err
	}
	var policy types.SeccompPolicy
	if err = json.Unmarshal(blob, &policy); err != nil {
		return "", err
	}
	// Round trip the policy through the schema
	normalizedBlob, err := json.Marshal(policy)
	if err != nil {
		return "", err
	}
	return string(normalizedBlob), nil
}

func newAgentRunner(options *types.Options) (Runner, error) {
	dockerClient, dockerErr := client.NewClientWithOpts(
		client.FromEnv,
		client.WithAPIVersionNegotiation(),
	)
	if dockerErr != nil {
		return nil, dockerErr
	}

	o := options.DockerContainerOptions
	runner := agentRunner{
		dockerClient: dockerClient,
<<<<<<< HEAD
		agentClient: http.Client{
			Timeout: time.Duration(sharedTypes.MaxComputeTimeout),
			Transport: &http.Transport{
				DialContext: func(ctx context.Context, network, addr string) (net.Conn, error) {
					// projectId-userId:80
					if len(addr) != 36+1+36+3 {
						return nil, errors.New("unexpected addr: " + addr)
					}
					namespace := types.Namespace(addr[:36+1+36])
					compileDir := options.CompileBaseDir.CompileDir(namespace)
					path := compileDir.Join(
						sharedTypes.PathName(constants.AgentSocketName),
					)
					return net.Dial("unix", path)
				},
			},
		},
		options: options,
		tries:   1 + o.AgentRestartAttempts,
=======
		d:            &net.Dialer{},
		options:      options,
		tries:        1 + o.AgentRestartAttempts,
>>>>>>> 51272617
	}

	if o.AgentPathContainer == "" {
		o.AgentPathContainer = defaultAgentPathContainer
	}
	if o.AgentContainerLifeSpan == 0 {
		o.AgentContainerLifeSpan = defaultAgentContainerLifeSpan
	}
	if o.CompileBaseDir == "" {
		o.CompileBaseDir = options.CompileBaseDir
	}
	if o.OutputBaseDir == "" {
		o.OutputBaseDir = options.OutputBaseDir
	}

	if o.Env == nil {
		o.Env = make(types.Environment, 0)
	}

	if o.SeccompPolicyPath != "" && o.SeccompPolicyPath != "-" {
		if policy, err := loadSeccompPolicy(o.SeccompPolicyPath); err != nil {
			return nil, errors.Tag(err, "seccomp policy invalid")
		} else {
			runner.seccompPolicy = policy
		}
	}

	runner.o = o

	return &runner, nil
}

const defaultAgentContainerLifeSpan = 15 * time.Minute
const defaultAgentPathContainer = "/opt/exec-agent"
const memoryLimitInBytes = 1024 * 1024 * 1024 * 1024
const clsiProcessEpochLabel = "com.overleaf.clsi.process.epoch"

var currentClsiProcessEpoch = time.Now().UTC().Format(time.RFC3339Nano)

func (a *agentRunner) Setup(ctx context.Context, namespace types.Namespace, imageName sharedTypes.ImageName) (*time.Time, error) {
	validUntil, err := a.createContainer(ctx, namespace, imageName)
	if err == nil {
		// Happy path.
	} else if errdefs.IsConflict(err) {
		// Handle conflict error.
		epoch, _ := a.getContainerEpoch(ctx, namespace)
		if epoch != currentClsiProcessEpoch {
			// The container is from previous version/cycle, replace it.
			// - version: options may have changed.
			// - cycle: we lost track of expected/max container life-time.
			err = a.stopContainer(namespace)
			if err != nil {
				return nil, errors.Tag(err, "cannot stop old container")
			}
			// The container is not gone immediately. Delay and retry 3 times.
			for i := 1; i < 4; i++ {
				time.Sleep(time.Duration(i * 100 * int(time.Millisecond)))

				validUntil, err = a.createContainer(ctx, namespace, imageName)
				if err == nil || errdefs.IsConflict(err) {
					break
				}
			}
			if err != nil {
				return nil, errors.Tag(err, "cannot re-create old container")
			}
		} else {
			// The container is running, but expired. Reset it.
			validUntil, err = a.restartContainer(ctx, namespace)
			if err == nil {
				// Happy path
			} else if errdefs.IsNotFound(err) {
				// The container just died. Recreate it.
				validUntil, err = a.createContainer(ctx, namespace, imageName)
				if err != nil {
					return nil, errors.Tag(
						err, "cannot re-create expired container",
					)
				}
			} else {
				return nil, errors.Tag(
					err, "cannot restart expired container",
				)
			}
		}
	} else {
		// Bail out on low-level errors.
		return nil, errors.Tag(err, "low level error while creating container")
	}

	var probeErr error
	// Wait for the startup of the agent.
	for i := 0; i < 5; i++ {
		// Backoff momentarily starting from attempt two.
		time.Sleep(time.Duration(i * 100 * int(time.Millisecond)))

		if probeErr = a.probe(ctx, namespace); probeErr == nil {
			return validUntil, nil
		}
	}
	return nil, probeErr
}

func (a *agentRunner) getExpectedEndOfAgentLife() *time.Time {
	validUntil := time.Now().Add(a.o.AgentContainerLifeSpan)
	return &validUntil
}

func (a *agentRunner) createContainer(ctx context.Context, namespace types.Namespace, imageName sharedTypes.ImageName) (*time.Time, error) {
	compileDir := a.o.CompileBaseDir.CompileDir(namespace)
	outputDir := a.o.OutputBaseDir.OutputDir(namespace)

	lifeSpanInSeconds := int64(a.o.AgentContainerLifeSpan) / int64(time.Second)

	name := containerName(namespace)

	mounts := []mount.Mount{
		{
			Type:   mount.TypeBind,
			Source: string(compileDir),
			Target: constants.CompileDirContainer,
		},
		{
			Type:     mount.TypeBind,
			Source:   string(outputDir),
			Target:   constants.OutputDirContainer,
			ReadOnly: true,
		},
		{
			Type:     mount.TypeBind,
			Source:   a.o.AgentPathHost,
			Target:   a.o.AgentPathContainer,
			ReadOnly: true,
		},
	}

	hostConfig := container.HostConfig{
		LogConfig:   container.LogConfig{Type: "none"},
		NetworkMode: "none",
		AutoRemove:  true,
		CapDrop:     []string{"ALL"},
		SecurityOpt: []string{"no-new-privileges"},
		Resources: container.Resources{
			Memory: memoryLimitInBytes,
			Ulimits: []*units.Ulimit{
				{
					Name: "cpu",
					Soft: lifeSpanInSeconds,
					Hard: lifeSpanInSeconds,
				},
			},
		},
		Runtime: a.o.Runtime,
		Mounts:  mounts,
	}

	if a.seccompPolicy != "" {
		hostConfig.SecurityOpt = append(
			hostConfig.SecurityOpt,
			"seccomp="+a.seccompPolicy,
		)
	}

	env := a.o.Env

	if err := imageName.CheckIsAllowed(a.options.AllowedImages); err != nil {
		return nil, err
	}
	year := imageName.Year()
	PATH := fmt.Sprintf(
		"/usr/local/texlive/%s/bin/x86_64-linux:/usr/local/sbin:/usr/local/bin:/usr/sbin:/usr/bin:/sbin:/bin",
		year,
	)
	env = append(env, "PATH="+PATH, "HOME=/tmp")

	_, err := a.dockerClient.ContainerCreate(
		ctx,
		&container.Config{
			Cmd: []string{
				"unix://" + constants.AgentSocketPathContainer,
			},
			Entrypoint:      []string{a.o.AgentPathContainer},
			Env:             env,
			Hostname:        "overleaf-golang-port",
			Image:           string(imageName),
			NetworkDisabled: true,
			User:            a.o.User,
			WorkingDir:      constants.CompileDirContainer,
			Labels: map[string]string{
				clsiProcessEpochLabel: currentClsiProcessEpoch,
			},
		},
		&hostConfig,
		nil,
		nil,
		name,
	)
	if err != nil {
		return nil, errors.Tag(err, "cannot create container")
	}

	validUntil := time.Now().Add(a.o.AgentContainerLifeSpan)
	// The container was just created, start it.
	err = a.dockerClient.ContainerStart(
		ctx,
		name,
		dockerTypes.ContainerStartOptions{},
	)
	if err != nil {
		return nil, errors.Tag(err, "cannot start container")
	}
	return &validUntil, nil
}

func (a *agentRunner) getContainerEpoch(ctx context.Context, namespace types.Namespace) (string, error) {
	res, err := a.dockerClient.ContainerInspect(ctx, containerName(namespace))
	if err != nil {
		return "", errors.Tag(err, "cannot get container epoch")
	}
	if res.Config == nil {
		return "", errors.New("container config missing")
	}
	return res.Config.Labels[clsiProcessEpochLabel], nil
}

func (a *agentRunner) probe(ctx context.Context, namespace types.Namespace) error {
	timeout := 4242 * time.Millisecond
	options := &types.CommandOptions{
		CommandLine:        types.CommandLine{"true"},
		CommandOutputFiles: types.CommandOutputFiles{},
		Environment:        types.Environment{},
		ComputeTimeout:     sharedTypes.ComputeTimeout(timeout),
	}
	ctx, cancel := context.WithTimeout(ctx, timeout)
	defer cancel()
	code, err := a.request(ctx, namespace, options)
	if err != nil {
		return err
	}
	if code != 0 {
		return errors.New("non success from probe command")
	}
	return nil
}

func (a *agentRunner) restartContainer(ctx context.Context, namespace types.Namespace) (*time.Time, error) {
	restartTimeout := time.Duration(0)
	name := containerName(namespace)
	validUntil := a.getExpectedEndOfAgentLife()
	err := a.dockerClient.ContainerRestart(ctx, name, &restartTimeout)
	if err != nil {
		return nil, errors.Tag(err, "cannot restart container")
	}
	return validUntil, nil
}

func (a *agentRunner) stopContainer(namespace types.Namespace) error {
	timeout := time.Duration(0)
	err := a.dockerClient.ContainerStop(
		context.Background(),
		containerName(namespace),
		&timeout,
	)
	if err == nil {
		return nil
	}
	if errdefs.IsNotFound(err) {
		return nil
	}
	return errors.Tag(err, "cannot stop container")
}

func (a *agentRunner) request(ctx context.Context, namespace types.Namespace, options *types.CommandOptions) (types.ExitCode, error) {
	request := types.ExecAgentRequestOptions{
		CommandLine:        options.CommandLine,
		CommandOutputFiles: options.CommandOutputFiles,
		Environment:        options.Environment,
		ComputeTimeout:     options.ComputeTimeout,
	}
	socketPath := a.options.CompileBaseDir.
		CompileDir(namespace).
		Join(sharedTypes.PathName(constants.AgentSocketName))

	conn, err := a.d.DialContext(ctx, "unix", socketPath)
	if err != nil {
		return -1, err
	}
	ctx, done := context.WithCancel(ctx)
	defer done()
	go func() {
		<-ctx.Done()
		_ = conn.Close()
	}()
	err = conn.SetWriteDeadline(time.Now().Add(3 * time.Second))
	if err != nil {
		return -1, err
	}
	if err = json.NewEncoder(conn).Encode(request); err != nil {
		return -1, err
	}
	var body types.ExecAgentResponseBody
	if err = json.NewDecoder(conn).Decode(&body); err != nil {
		return -1, err
	}
	if options.Timed != nil {
		*options.Timed = body.Timed
	}
	if err = ctx.Err(); err != nil {
		return -1, err
	}

	switch body.ErrorMessage {
	case "":
		return body.ExitCode, nil
	case constants.Cancelled:
		return -1, context.Canceled
	case constants.TimedOut:
		return -1, context.DeadlineExceeded
	default:
		return -1, errors.New(body.ErrorMessage)
	}
}

func (a *agentRunner) Run(ctx context.Context, namespace types.Namespace, options *types.CommandOptions) (types.ExitCode, error) {
	code, err := a.request(ctx, namespace, options)
	if err != nil {
		// Ensure cleanup of any pending processes.
		_ = a.stopContainer(namespace)
		return -1, err
	}
	return code, nil
}

func (a *agentRunner) Resolve(path string, _ types.Namespace) (sharedTypes.PathName, error) {
	if strings.HasPrefix(path, constants.CompileDirContainer+"/") {
		return sharedTypes.PathName(path[len(constants.CompileDirContainer)+1:]), nil
	}
	if strings.HasPrefix(path, constants.OutputDirContainer+"/") {
		return sharedTypes.PathName(path[len(constants.OutputDirContainer)+1:]), nil
	}
	return "", errors.New("unknown base: " + path)
}<|MERGE_RESOLUTION|>--- conflicted
+++ resolved
@@ -85,31 +85,9 @@
 	o := options.DockerContainerOptions
 	runner := agentRunner{
 		dockerClient: dockerClient,
-<<<<<<< HEAD
-		agentClient: http.Client{
-			Timeout: time.Duration(sharedTypes.MaxComputeTimeout),
-			Transport: &http.Transport{
-				DialContext: func(ctx context.Context, network, addr string) (net.Conn, error) {
-					// projectId-userId:80
-					if len(addr) != 36+1+36+3 {
-						return nil, errors.New("unexpected addr: " + addr)
-					}
-					namespace := types.Namespace(addr[:36+1+36])
-					compileDir := options.CompileBaseDir.CompileDir(namespace)
-					path := compileDir.Join(
-						sharedTypes.PathName(constants.AgentSocketName),
-					)
-					return net.Dial("unix", path)
-				},
-			},
-		},
-		options: options,
-		tries:   1 + o.AgentRestartAttempts,
-=======
 		d:            &net.Dialer{},
 		options:      options,
 		tries:        1 + o.AgentRestartAttempts,
->>>>>>> 51272617
 	}
 
 	if o.AgentPathContainer == "" {
